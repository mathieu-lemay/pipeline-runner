--- conflicted
+++ resolved
@@ -45,40 +45,13 @@
     repository: Repository
     env_vars: dict[str, str] = field(default_factory=dict)
     selected_steps: list[str] = field(default_factory=list)
+    selected_stages: list[str] = field(default_factory=list)
 
     def __post_init__(
         self,
-<<<<<<< HEAD
-        pipeline_name: str,
-        pipeline: Pipeline,
-        caches: dict[str, CacheType],
-        services: dict[str, Service],
-        clone_settings: CloneSettings,
-        default_image: Image | None,
-        workspace_metadata: WorkspaceMetadata,
-        project_metadata: ProjectMetadata,
-        repository: Repository,
-        env_vars: dict[str, str] | None = None,
-        selected_steps: list[str] | None = None,
-        selected_stages: list[str] | None = None,
-    ) -> None:
-        self.pipeline_name = pipeline_name
-        self.pipeline = pipeline
-        self.caches = self._merge_default_caches(caches)
-        self.services = self._merge_default_services(services)
-        self.clone_settings = clone_settings
-        self.default_image = default_image
-        self.workspace_metadata = workspace_metadata
-        self.project_metadata = project_metadata
-        self.repository = repository
-        self.env_vars = env_vars or {}
-        self.selected_steps = selected_steps or []
-        self.selected_stages = selected_stages or []
-=======
     ) -> None:
         self._merge_default_caches()
         self._merge_default_services()
->>>>>>> 846046b9
 
         self.pipeline_uuid = uuid.uuid4()
         self.pipeline_variables: dict[str, str] = {}
@@ -104,20 +77,6 @@
         repository = Repository(req.repository_path)
 
         return PipelineRunContext(
-<<<<<<< HEAD
-            pipeline_name,
-            pipeline_to_run,
-            spec.caches,
-            spec.services,
-            spec.clone_settings,
-            spec.image,
-            workspace_meta,
-            project_meta,
-            repository,
-            env_vars,
-            req.selected_steps,
-            req.selected_stages,
-=======
             pipeline_name=pipeline_name,
             pipeline=pipeline_to_run,
             caches=spec.caches,
@@ -130,7 +89,7 @@
             repository=repository,
             env_vars=env_vars,
             selected_steps=req.selected_steps,
->>>>>>> 846046b9
+            selected_stages=req.selected_stages,
         )
 
     @staticmethod
